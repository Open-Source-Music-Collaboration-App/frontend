/**
 * @file History.tsx
 * @description Project version history component that displays a timeline of project versions.
 * This component allows users to view commit history, compare versions, restore previous versions,
 * and download files from specific versions of their music projects.
 */

<<<<<<< HEAD
import { useState, useEffect } from 'react';
import { useParams } from 'react-router-dom';
import { useAuth } from '../../context/AuthProvider';
import axios from 'axios';
import { motion } from 'framer-motion';
import { 
  FaHistory, FaCalendarAlt, FaUser, FaMusic, FaSave, 
  FaArrowLeft, FaDownload, FaFileAlt, FaFileAudio, 
  FaFileCode, FaPlus, FaMinus, FaEdit, FaUserFriends, FaSearchPlus } from 'react-icons/fa';
import './History.css';
=======
import { useState, useEffect } from "react";
import { useParams } from "react-router-dom";
import { useAuth } from "../../context/AuthProvider";
import axios from "axios";
import { motion } from "framer-motion";
import { Link } from "react-router-dom";
import {
  NoteDiff,
  NoteDiffViewer,
} from "../../components/NoteDiffViewer/NoteDiffViewer";
import {
  FaHistory,
  FaCalendarAlt,
  FaUser,
  FaMusic,
  FaSave,
  FaArrowLeft,
  FaDownload,
  FaFileAlt,
  FaFileAudio,
  FaFileCode,
  FaPlus,
  FaMinus,
  FaEdit,
  FaUserFriends,
} from "react-icons/fa";
import "./History.css";
import VisualDiffTimeline from "../../components/VisualDiffTimeline/VisualDiffTimeline";

// Hardcode a small example:
// const mockNoteDiff: NoteDiff = {
//   added: [
//     { time: 1.0, pitch: 10, duration: 1.0, velocity: 100 },
//     { time: 2.5, pitch: 62, duration: 0.5, velocity: 80 },
//   ],
//   removed: [{ time: 2.5, pitch: 32, duration: 0.5, velocity: 80 }],
//   modified: [
//     {
//       old: { time: 3.0, pitch: 64, duration: 1.0, velocity: 90 },
//       new: { time: 3.0, pitch: 67, duration: 1.0, velocity: 95 },
//     },
//   ],
// };
>>>>>>> 643ba611

/**
 * @interface Version
 * @description Defines the structure of a single commit/version in the project history.
 *
 * @property {string} hash - Unique identifier/hash for the commit
 * @property {string} date - Timestamp when the commit was created
 * @property {string} message - Commit message describing the changes
 * @property {string} refs - Reference information (branches, tags)
 * @property {string} body - Additional commit information including track changes
 * @property {string} author_name - Name of the user who created the commit
 * @property {string} author_email - Email of the user who created the commit
 */
interface Version {
  hash: string;
  date: string;
  message: string;
  refs: string;
  body: string;
  author_name: string;
  author_email: string;
}

/**
 * @interface FileChange
 * @description Defines the structure of a file change in a version.
 *
 * @property {string} name - Name of the file that was changed
 * @property {string} type - Type of change: "added", "modified", or "deleted"
 * @property {string} fileType - File extension/type: "als", "wav", "json", etc.
 */
interface FileChange {
  name: string;
  type: string; // "added", "modified", "deleted"
  fileType: string; // "als", "wav", "json", etc.
}

/**
 * @interface HistoryResponse
 * @description Defines the structure of the API response for project history.
 *
 * @property {string} projectId - ID of the project
 * @property {string} userId - ID of the project owner
 * @property {object} history - Object containing version history data
 * @property {Version[]} history.all - Array of all versions
 * @property {Version} history.latest - Latest version of the project
 * @property {number} history.total - Total number of versions
 */
interface HistoryResponse {
  projectId: string;
  userId: string;
  history: {
    all: Version[];
    latest: Version;
    total: number;
  };
}

/**
 * @interface TrackChange
 * @description Defines the structure of a track change in a version.
 *
 * @property {string} id - Unique identifier for the track
 * @property {string} name - Name of the track
 * @property {string} type - Type of the track (audio, MIDI, etc.)
 */
interface TrackChange {
  id: string;
  name: string;
  type: string;
}

/**
 * @interface TrackChanges
 * @description Defines the structure of track changes in a version.
 *
 * @property {TrackChange[]} added - Array of tracks that were added
 * @property {TrackChange[]} modified - Array of tracks that were modified
 * @property {TrackChange[]} removed - Array of tracks that were removed
 */
interface TrackChanges {
  added: TrackChange[];
  modified: TrackChange[];
  removed: TrackChange[];
}

/**
 * Adapter function that transforms the diff engine output into a NoteDiff object.
 *
 * We assume the diff engine returns an object like:
 * { diff: { noteChanges: [ { type: "noteAdded", trackName: "My Track", note: "60", beat: 1.0, description: "..." }, ... ] } }
 *
 * If diffData or diffData.noteChanges is missing, we return empty arrays.
 */
function transformDiffEngineOutput(diffData: any, trackName: string): NoteDiff {
  console.log("transformDiffEngineOutput input:", diffData);

  if (!diffData || !diffData.noteChanges) {
    return { added: [], removed: [], modified: [] };
  }

  const changes = diffData.noteChanges.filter(
    (change: any) => change.trackName === trackName,
  );

  const added = changes
    .filter((change: any) => change.type === "noteAdded")
    .map((change: any) => ({
      time: change.beat,
      pitch: Number(change.note),
      duration: 1,
      velocity: 100,
    }));

  const removed = changes
    .filter((change: any) => change.type === "noteRemoved")
    .map((change: any) => ({
      time: change.beat,
      pitch: Number(change.note),
      duration: 1,
      velocity: 100,
    }));

  const modified = []; // placeholder if needed later

  return { added, removed, modified };
}

/**
 * @function History
 * @description Component that displays the version history of a project with the ability
 * to restore to previous versions and download version files.
 *
 * @returns {JSX.Element} The rendered history component
 */
function History() {
  /**
   * @hook useParams
   * @description Hook to access URL parameters, used to get the project ID
   */
  const { id } = useParams();

  /**
   * @hook useAuth
   * @description Hook to access authentication context and user information
   */
  const { user } = useAuth();

  /**
   * @state history
   * @description State that stores the project history data from the API
   */
  const [history, setHistory] = useState<HistoryResponse | null>(null);

  /**
   * @state loading
   * @description State that tracks whether history data is currently being loaded
   */
  const [loading, setLoading] = useState<boolean>(true);

  /**
   * @state error
   * @description State that stores any error message that occurs during data fetching
   */
  const [error, setError] = useState<string | null>(null);

  /**
   * @state projectOwner
   * @description State that stores the username of the project owner
   */
  const [projectOwner, setProjectOwner] = useState<string>("");

  /**
   * @state restoring
   * @description State that tracks whether a version restore operation is in progress
   */
  const [restoring, setRestoring] = useState<boolean>(false);

  /**
   * @state restoringVersion
   * @description State that stores the hash of the version being restored
   */
  const [restoringVersion, setRestoringVersion] = useState<string | null>(null);

  /**
   * @state restoreError
   * @description State that stores any error message during version restoration
   */
  const [restoreError, setRestoreError] = useState<string | null>(null);

  /**
   * @state restoreSuccess
   * @description State that stores success message after a successful restore
   */
  const [restoreSuccess, setRestoreSuccess] = useState<string | null>(null);

  const [diffLoading, setDiffLoading] = useState(true);
  const [noteDiff, setNoteDiff] = useState<NoteDiff | null>(null);

  /**
   * @function parseTrackChanges
   * @description Parses track changes from the commit body string
   *
   * @param {string} body - The commit body text containing track changes JSON
   * @returns {TrackChanges | null} Parsed track changes or null if not available
   */
  const parseTrackChanges = (body: string): TrackChanges | null => {
    if (!body) return null;

    const trackChangesMatch = body.match(/Track-Changes: (\{.*\})/);
    if (!trackChangesMatch || !trackChangesMatch[1]) return null;

    try {
      return JSON.parse(trackChangesMatch[1]);
    } catch (e) {
      console.error("Failed to parse track changes:", e);
      return null;
    }
  };

  /**
   * @function renderTrackChanges
   * @description Renders UI elements showing track changes for a version
   *
   * @param {Version} version - The version object containing track changes
   * @returns {JSX.Element | null} Track changes UI or null if no changes
   */
  const renderTrackChanges = (version: Version) => {
    const trackChanges = parseTrackChanges(version.body);

    if (!trackChanges) return null;

    const hasChanges =
      trackChanges.added.length > 0 ||
      trackChanges.modified.length > 0 ||
      trackChanges.removed.length > 0;

    if (!hasChanges) return null;

    return (
      <div className="version-tracks">
        {trackChanges.added.length > 0 && (
          <div className="track-changes-section">
            <h4>
              <FaPlus className="change-icon added" /> Added (
              {trackChanges.added.length})
            </h4>
            <div className="tracks-timeline">
              {trackChanges.added.map((track) => (
                <div key={track.id} className="track-change">
                  <div className="track-info">
                    <div className="track-name">{track.name}</div>
                  </div>
                  <div
                    className={`track-type ${track.type.toLowerCase().includes("midi") ? "midi" : "audio"}`}
                  >
                    {track.type.toLowerCase().includes("midi")
                      ? "MIDI"
                      : "AUDIO"}
                  </div>
                </div>
              ))}
            </div>
          </div>
        )}

        {trackChanges.modified.length > 0 && (
          <div className="track-changes-section">
            <h4>
              <FaEdit className="change-icon modified" /> Modified (
              {trackChanges.modified.length})
            </h4>
            <div className="tracks-timeline">
              {trackChanges.modified.map((track) => (
                <div key={track.id} className="track-change">
                  <div className="track-info">
                    <div className="track-name">{track.name}</div>
                  </div>
                  <div
                    className={`track-type ${track.type.toLowerCase().includes("midi") ? "midi" : "audio"}`}
                  >
                    {track.type.toLowerCase().includes("midi")
                      ? "MIDI"
                      : "AUDIO"}
                  </div>
                </div>
              ))}
            </div>
          </div>
        )}

        {trackChanges.removed.length > 0 && (
          <div className="track-changes-section">
            <h4>
              <FaMinus className="change-icon deleted" /> Removed (
              {trackChanges.removed.length})
            </h4>
            <div className="tracks-timeline">
              {trackChanges.removed.map((track) => (
                <div key={track.id} className="track-change">
                  <div className="track-info">
                    <div className="track-name">{track.name}</div>
                  </div>
                  <div
                    className={`track-type ${track.type.toLowerCase().includes("midi") ? "midi" : "audio"}`}
                  >
                    {track.type.toLowerCase().includes("midi")
                      ? "MIDI"
                      : "AUDIO"}
                  </div>
                </div>
              ))}
            </div>
          </div>
        )}
      </div>
    );
  };

  /**
   * @function getPlaceholderFileChanges
   * @description Generates placeholder file changes for display purposes
   *
   * @param {string} hash - Version hash used for deterministic generation
   * @param {number} index - Version index in the history
   * @returns {FileChange[]} Array of file changes
   */
  const getPlaceholderFileChanges = (
    hash: string,
    index: number,
  ): FileChange[] => {
    // Generate some placeholder file changes based on hash and index for variety
    const changes: FileChange[] = [];
    const fileTypes = ["als", "wav", "json"];
    const changeTypes = ["added", "modified", "deleted"];

    // Add 1-3 file changes per version
    const numChanges = 1 + (hash.charCodeAt(0) % 3);

    for (let i = 0; i < numChanges; i++) {
      const fileType = fileTypes[hash.charCodeAt(i) % fileTypes.length];
      const changeType =
        i === 0 && index === 0
          ? "added" // First version always adds files
          : changeTypes[hash.charCodeAt(i + 2) % changeTypes.length];

      changes.push({
        name: `project_${index + 1}${i > 0 ? `_${i}` : ""}.${fileType}`,
        type: changeType,
        fileType,
      });
    }

    return changes;
  };

  /**
   * @hook useEffect
   * @description Effect hook that fetches project history data when the component mounts
   *
   * @dependency id - Project ID from URL parameters
   * @dependency user - Current authenticated user
   */
  useEffect(() => {
    if (user && id) {
      setLoading(true);
      axios
        .get(`http://localhost:3333/api/history/all/${user.username}/${id}`, {
          withCredentials: true,
        })
        .then((response) => {
          console.log("RESPONSE: ", response);
          setHistory(response.data);

          if (response.data.history.all.length > 0) {
            const commits = response.data.history.all;
            const oldestCommit = commits[commits.length - 1]; // Get the last item (oldest commit)
            setProjectOwner(oldestCommit.author_name);
          }

          const userId = response.data.userId;
          const projectId = response.data.projectId;
          const commitHash = response.data.history.latest.hash;

          console.log("Calling diff API with:", {
            userId,
            projectId,
            commitHash,
          });

          axios
            .get(
              `http://localhost:3333/api/history/diff/${userId}/${projectId}/${commitHash}`,
              {
                withCredentials: true,
              },
            )
            .then((diffRes) => {
              const diffData = diffRes.data.diff;
              console.log("diffdata: ", diffData);
              const transformed = transformDiffEngineOutput(
                diffData,
                "My Track",
              );
              setNoteDiff(transformed);
              setDiffLoading(false);
            })
            .catch((err) => {
              console.error("Error fetching diff data:", err);
              setDiffLoading(false);
            });

          setError(null);
        })
        .catch((error) => {
          console.error("Error fetching version history:", error);
          setError("Failed to load version history.");
        })
        .finally(() => {
          setLoading(false);
        });
    }
  }, [id, user]);

  /**
   * @function formatDate
   * @description Formats a date string into a user-friendly format
   *
   * @param {string} dateString - ISO date string to format
   * @returns {string} Formatted date string
   */
  const formatDate = (dateString: string) => {
    const date = new Date(dateString);
    return new Intl.DateTimeFormat("en-US", {
      year: "numeric",
      month: "short",
      day: "numeric",
      hour: "2-digit",
      minute: "2-digit",
    }).format(date);
  };

  /**
   * @function getVersionNumber
   * @description Generates a user-friendly version number based on index and total count
   *
   * @param {number} index - Index of the version in the array
   * @param {number} total - Total number of versions
   * @returns {string} Version number in format "vX"
   */
  const getVersionNumber = (index: number, total: number) => {
    // Show versions in reverse order (newest first)
    return `v${total - index}`;
  };

  /**
   * @function handleRevert
   * @description Handles the restoration of a project to a previous version
   *
   * @param {string} versionHash - Hash of the version to restore
   * @param {string} versionNumber - User-friendly version number for display
   * @returns {Promise<void>}
   */
  const handleRevert = async (versionHash: string, versionNumber: string) => {
    // Show confirmation dialog
    const confirmRestore = window.confirm(
      `Are you sure you want to restore to version ${versionNumber}? This will create a new version with these files as the current state.`,
    );

    if (!confirmRestore) return;

    // Set loading state
    setRestoring(true);
    setRestoringVersion(versionHash);
    setRestoreError(null);

    try {
      // Call the API endpoint to restore this version
      const response = await axios.post(
        `http://localhost:3333/api/history/restore/${user?.username}/${id}/${versionHash}`,
        {
          message: `Restored to ${versionNumber}`,
        },
        {
          withCredentials: true,
          timeout: 60000, // 60 seconds timeout for potentially large operations
        },
      );

      // Handle success
      setRestoreSuccess(
        `Successfully restored to ${versionNumber}. A new version has been created.`,
      );

      // Refresh history data after a short delay
      setTimeout(() => {
        // Refetch history to show the new restoration commit
        axios
          .get(
            `http://localhost:3333/api/history/all/${user?.username}/${id}`,
            {
              withCredentials: true,
            },
          )
          .then((response) => {
            setHistory(response.data);

            if (response.data.history.all.length > 0) {
              const commits = response.data.history.all;
              const oldestCommit = commits[commits.length - 1];
              setProjectOwner(oldestCommit.author_name);
            }
          })
          .catch((error) => {
            console.error("Error refreshing history:", error);
          })
          .finally(() => {
            // Clear success message after refresh
            setTimeout(() => setRestoreSuccess(null), 3000);
          });
      }, 1500);
    } catch (error) {
      console.error("Error restoring version:", error);
      setRestoreError("Failed to restore version. Please try again.");
      setTimeout(() => setRestoreError(null), 5000);
    } finally {
      setRestoring(false);
      setRestoringVersion(null);
    }
  };

  /**
   * @function handleDownload
   * @description Initiates download of files from a specific version
   *
   * @param {Version} version - Version object containing file information
   * @returns {Promise<void>}
   */
  const handleDownload = async (version: Version) => {
    try {
      // Show loading indicator or disable button during download
      const downloadButton = document.getElementById(
        `download-${version.hash}`,
      ) as HTMLButtonElement;
      if (downloadButton) {
        downloadButton.disabled = true;
        downloadButton.innerHTML = '<span class="spinner-small"></span>';
      }

      // Make request to download files - the API will return a zip file
      const response = await axios.get(
        `http://localhost:3333/api/history/${user?.username}/${id}/${version.hash}`,
        {
          withCredentials: true,
          responseType: "blob", // Important: we need the response as a blob
        },
      );

      // Create a download link and trigger it
      const downloadUrl = URL.createObjectURL(response.data);
      const downloadLink = document.createElement("a");
      downloadLink.href = downloadUrl;

      // Set the filename to something meaningful
      const filename = `project-${id}-v${version.hash.substring(0, 7)}.zip`;
      downloadLink.setAttribute("download", filename);

      // Append to body, trigger click and remove
      document.body.appendChild(downloadLink);
      downloadLink.click();

      // Clean up
      document.body.removeChild(downloadLink);
      URL.revokeObjectURL(downloadUrl);

      // Reset button state
      if (downloadButton) {
        downloadButton.disabled = false;
        downloadButton.innerHTML =
          '<svg stroke="currentColor" fill="currentColor" stroke-width="0" viewBox="0 0 512 512" height="1em" width="1em" xmlns="http://www.w3.org/2000/svg"><path d="M216 0h80c13.3 0 24 10.7 24 24v168h87.7c17.8 0 26.7 21.5 14.1 34.1L269.7 378.3c-7.5 7.5-19.8 7.5-27.3 0L90.1 226.1c-12.6-12.6-3.7-34.1 14.1-34.1H192V24c0-13.3 10.7-24 24-24zm296 376v112c0 13.3-10.7 24-24 24H24c-13.3 0-24-10.7-24-24V376c0-13.3 10.7-24 24-24h146.7l49 49c20.1 20.1 52.5 20.1 72.6 0l49-49H488c13.3 0 24 10.7 24 24zm-124 88c0-11-9-20-20-20s-20 9-20 20 9 20 20 20 20-9 20-20zm64 0c0-11-9-20-20-20s-20 9-20 20 9 20 20 20 20-9 20-20z"></path></svg> Download Files';
      }
    } catch (error) {
      console.error("Error downloading version:", error);

      // Show error notification
      alert("Failed to download the files. Please try again.");

      // Reset button state
      const downloadButton = document.getElementById(
        `download-${version.hash}`,
      ) as HTMLButtonElement;
      if (downloadButton) {
        downloadButton.disabled = false;
        downloadButton.innerHTML =
          '<svg class="svg-inline--fa fa-download" aria-hidden="true" focusable="false" data-prefix="fas" data-icon="download" role="img" xmlns="http://www.w3.org/2000/svg" viewBox="0 0 512 512"><path fill="currentColor" d="M288 32c0-17.7-14.3-32-32-32s-32 14.3-32 32V274.7l-73.4-73.4c-12.5-12.5-32.8-12.5-45.3 0s-12.5 32.8 0 45.3l128 128c12.5 12.5 32.8 12.5 45.3 0l128-128c12.5-12.5 12.5-32.8 0-45.3s-32.8-12.5-45.3 0L288 274.7V32zM64 352c-35.3 0-64 28.7-64 64v32c0 35.3 28.7 64 64 64H448c35.3 0 64-28.7 64-64V416c0-35.3-28.7-64-64-64H346.5l-45.3 45.3c-25 25-65.5 25-90.5 0L165.5 352H64zM432 456c-13.3 0-24-10.7-24-24s10.7-24 24-24s24 10.7 24 24s-10.7 24-24 24z"></path></svg> Download Files';
      }
    }
  };

  /**
   * @function getFileIcon
   * @description Returns the appropriate icon component based on file type
   *
   * @param {string} fileType - Type/extension of the file
   * @returns {JSX.Element} Icon component for the file type
   */
  const getFileIcon = (fileType: string) => {
    switch (fileType) {
      case "als":
        return <FaFileCode />;
      case "wav":
        return <FaFileAudio />;
      default:
        return <FaFileAlt />;
    }
  };

  /**
   * @function getChangeIcon
   * @description Returns the appropriate icon component based on change type
   *
   * @param {string} changeType - Type of change (added, deleted, modified)
   * @returns {JSX.Element} Icon component for the change type
   */
  const getChangeIcon = (changeType: string) => {
    switch (changeType) {
      case "added":
        return <FaPlus className="change-icon added" />;
      case "deleted":
        return <FaMinus className="change-icon deleted" />;
      default: // modified
        return <FaEdit className="change-icon modified" />;
    }
  };

  // Conditional rendering based on loading and error states
  if (loading) {
    return (
      <div className="history-loading">
        <div className="history-spinner"></div>
        {/* <p>Loading your project's version history...</p> */}
      </div>
    );
  }

  if (error) {
    return (
      <div className="history-error">
        <p>{error}</p>
        <button className="back-btn" onClick={() => window.history.back()}>
          <FaArrowLeft /> Back to Project
        </button>
      </div>
    );
  }

  // Main component render
  return (
    <motion.div
      className="history-container"
      initial={{ opacity: 0 }}
      animate={{ opacity: 1 }}
      exit={{ opacity: 0 }}
      transition={{ duration: 0.3 }}
    >
      <div className="history-header">
        <div className="history-back">
          <button className="back-btn" onClick={() => window.history.back()}>
            <FaArrowLeft /> Back to Project
          </button>
        </div>

        <div className="history-title-container">
          <FaHistory className="history-icon" />
          <h2 className="history-title">Version History</h2>
        </div>

        <div className="history-stats">
          <span className="history-version-count">
            {history?.history.total || 0} saved versions
          </span>
        </div>
      </div>

      <div className="history-description">
        <p>
          Each time you save your project, a new version is created. You can
          revert to any previous version or download files from past versions.
        </p>
      </div>

      {restoreSuccess && (
        <div className="restore-success-message">
          <span className="success-icon">✓</span> {restoreSuccess}
        </div>
      )}

      {restoreError && (
        <div className="restore-error-message">
          <span className="error-icon">!</span> {restoreError}
        </div>
      )}

      <div className="history-timeline">
        {history?.history.all.map((version, index) => {
          // const fileChanges = getPlaceholderFileChanges(version.hash, index);
          const isCollaborator = version.author_name !== projectOwner;

          return (
            <motion.div
              key={version.hash}
              className="version-card"
              initial={{ opacity: 0, y: 20 }}
              animate={{ opacity: 1, y: 0 }}
              transition={{ delay: index * 0.1 }}
            >
              <div className="version-badge">
                {getVersionNumber(index, history.history.total)}
              </div>

              <div className="version-header">
                <div className="version-message">{version.message}</div>
                <div className="version-date">
                  <FaCalendarAlt className="version-icon" />
                  {formatDate(version.date)}
                </div>
              </div>

              <div className="version-details">
                <div className="version-author">
                  <FaUser className="version-icon" />
                  <span>{version.author_name}</span>
                </div>

                <div
                  className={`version-type ${isCollaborator ? "collaborator" : version.message.toLowerCase().includes("restored to") || version.message.toLowerCase().includes("reverted to") ? "restored" : "update"}`}
                >
                  {isCollaborator ? (
                    <FaUserFriends className="version-icon" />
                  ) : version.message.toLowerCase().includes("restored to") ||
                    version.message.toLowerCase().includes("reverted to") ? (
                    <FaHistory className="version-icon" />
                  ) : (
                    <FaMusic className="version-icon" />
                  )}
                  <span>
                    {isCollaborator
                      ? "Collaborator Update"
                      : version.message.toLowerCase().includes("restored to") ||
                          version.message.toLowerCase().includes("reverted to")
                        ? "Restoration"
                        : "Project Update"}
                  </span>
                  
                </div>
                <button 
                  className="version-btn view-diff-btn"
                  onClick={() => window.location.href = `/project/${id}/diff/${version.hash}`}
                  style={{ marginLeft: 'auto' }} // Align to the right
                >
                  <FaSearchPlus />
                  View Detailed Changes
                </button>
              </div>

              {/* File changes section */}
              {/* Track changes section */}

              {renderTrackChanges(version) || (
                <div className="version-tracks">
                  <h4>Track Changes</h4>
                  <div className="track-changes-empty">
                    <FaMusic className="empty-tracks-icon" />
                    <p>
                      No track changes information available for this version.
                    </p>
                  </div>
                </div>
              )}
              {/* {version.body && (
                <div className="version-body">
                  {version.body}
                </div>
              )} */}

              <div className="version-actions">
                {
                  // Only show restore button if the user is the project owner
                  user?.username === projectOwner &&
                    index !== 0 && // Don't allow restoring the latest version
                    !version.message.toLowerCase().includes("restored to") &&
                    !version.message.toLowerCase().includes("reverted to") && (
                      <button
                        className={`version-btn revert-btn ${restoring && restoringVersion === version.hash ? "restoring" : ""}`}
                        onClick={() =>
                          handleRevert(
                            version.hash,
                            getVersionNumber(index, history.history.total),
                          )
                        }
                        title="Restore this version"
                        disabled={restoring}
                      >
                        {restoring && restoringVersion === version.hash ? (
                          <>
                            <span className="spinner-small"></span> Restoring...
                          </>
                        ) : (
                          <>
                            <FaSave /> Restore Version
                          </>
                        )}
                      </button>
                    )
                }
                <button
                  id={`download-${version.hash}`}
                  className="version-btn download-btn"
                  onClick={() => handleDownload(version)}
                  title="Download this version's files"
                >
                  <FaDownload /> Download Files
                </button>
                

              </div>
              <div>
                <VisualDiffTimeline
                  projectId={id}
                  commitHash={version.hash}
                  width={800}
                  height={300}
                />
              </div>
            </motion.div>
          );
        })}

        {(!history?.history.all || history.history.all.length === 0) && (
          <div className="no-versions">
            <FaMusic className="empty-icon" />
            <p>No versions found for this project.</p>
            <p className="empty-subtitle">
              When you upload updates to your project, they'll appear here.
            </p>
          </div>
        )}
      </div>
    </motion.div>
  );
}

export default History;<|MERGE_RESOLUTION|>--- conflicted
+++ resolved
@@ -5,7 +5,6 @@
  * and download files from specific versions of their music projects.
  */
 
-<<<<<<< HEAD
 import { useState, useEffect } from 'react';
 import { useParams } from 'react-router-dom';
 import { useAuth } from '../../context/AuthProvider';
@@ -16,51 +15,6 @@
   FaArrowLeft, FaDownload, FaFileAlt, FaFileAudio, 
   FaFileCode, FaPlus, FaMinus, FaEdit, FaUserFriends, FaSearchPlus } from 'react-icons/fa';
 import './History.css';
-=======
-import { useState, useEffect } from "react";
-import { useParams } from "react-router-dom";
-import { useAuth } from "../../context/AuthProvider";
-import axios from "axios";
-import { motion } from "framer-motion";
-import { Link } from "react-router-dom";
-import {
-  NoteDiff,
-  NoteDiffViewer,
-} from "../../components/NoteDiffViewer/NoteDiffViewer";
-import {
-  FaHistory,
-  FaCalendarAlt,
-  FaUser,
-  FaMusic,
-  FaSave,
-  FaArrowLeft,
-  FaDownload,
-  FaFileAlt,
-  FaFileAudio,
-  FaFileCode,
-  FaPlus,
-  FaMinus,
-  FaEdit,
-  FaUserFriends,
-} from "react-icons/fa";
-import "./History.css";
-import VisualDiffTimeline from "../../components/VisualDiffTimeline/VisualDiffTimeline";
-
-// Hardcode a small example:
-// const mockNoteDiff: NoteDiff = {
-//   added: [
-//     { time: 1.0, pitch: 10, duration: 1.0, velocity: 100 },
-//     { time: 2.5, pitch: 62, duration: 0.5, velocity: 80 },
-//   ],
-//   removed: [{ time: 2.5, pitch: 32, duration: 0.5, velocity: 80 }],
-//   modified: [
-//     {
-//       old: { time: 3.0, pitch: 64, duration: 1.0, velocity: 90 },
-//       new: { time: 3.0, pitch: 67, duration: 1.0, velocity: 95 },
-//     },
-//   ],
-// };
->>>>>>> 643ba611
 
 /**
  * @interface Version
