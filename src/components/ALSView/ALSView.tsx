/**
 * ALSView.tsx
 * 
 * A simple Ableton Live Set (ALS) viewer component that displays MIDI and audio tracks
 * with a timeline. It supports playback synchronization and basic track controls.
 * 
 * This component is meant to be used with a parent component that fetches the ALS file,
 * audio files, and JSON-formatted project data. 
 * 
 * TODO:
 * - Fix playhead position, its not accurate and gets increasingly less accurate as time goes on
 * - Show audio waveform for audio tracks
 * - Render automation data
 * - Plugin support
 * - Track color coding
 */

import { useState, useEffect, useRef } from "react"; // React hooks
import "./ALSView.css";
import { FaPlay, FaPause, FaStepBackward, FaSearchMinus, FaSearchPlus } from "react-icons/fa"; // Icons for controls
import { motion } from "framer-motion"; // Animation library
import { ProjectData, Track, Event } from "../../types/ProjectData"; // Types for project data
import Tooltip from "../Tooltip/Tooltip";




// -------------------------------------------------
// TYPES
// -------------------------------------------------

/**
 * Project data structure
 */



/**
 * ALSViewProps
 * 
 * Props for the ALSView component
 */
interface ALSViewProps {
  projectData: ProjectData;
  trackFiles: {[key: string]: string};
<<<<<<< HEAD
  latestUpdate?: any; // Add this line
=======
  isLoadingAudio?: boolean;
  audioLoadingProgress?: number;
  setIsLoadingAudio?: (loading: boolean) => void;
  setAudioLoadingProgress?: (progress: number) => void;
>>>>>>> 4f72d462
}

/**
 * ALSView Component
 * 
 * This component visualizes an Ableton Live Set (ALS) with MIDI and audio tracks.
 * It provides basic playback functionality with transport controls and track
 * management (mute/solo).
 * 
 * Features:
 * - Timeline visualization with measure markers
 * - MIDI note visualization with velocity-based opacity
 * - Audio track playback synchronization
 * - Mute/Solo functionality for individual tracks
 * - Zoom controls for timeline
 * - Responsive playhead that follows current playback position
 * 
 * Props:
 * - projectData: Contains all track information, tempo, and MIDI note data
 * - trackFiles: Mapping of audio filenames to blob URLs for playback
 * 
 * Height of MIDI notes depends on the entire track's note range (not velocity),
 * while velocity only affects opacity. The timeline is in beats, with optional
 * measure-based markers. Audio and timeline are synced: if the playhead moves
 * too fast, ensure we only update currentBeat in one place (the animation loop).
 * 
 * @component
 */
<<<<<<< HEAD
function ALSView({ projectData, trackFiles, latestUpdate }: ALSViewProps) {
=======
function ALSView({ projectData, trackFiles, isLoadingAudio, audioLoadingProgress, setIsLoadingAudio, setAudioLoadingProgress }: ALSViewProps) {
>>>>>>> 4f72d462
  // --------------------- STATE ---------------------
  const [isPlaying, setIsPlaying] = useState(false);

  // We'll store the earliest and latest beats across ALL tracks, plus each
  // track's overall MIDI note range (if any).
  const [minBeat, setMinBeat] = useState(0);
  const [maxBeat, setMaxBeat] = useState(0);
  const [totalBeats, setTotalBeats] = useState(0); // maxBeat - minBeat
  const [currentBeat, setCurrentBeat] = useState(0); // "playhead" in beats

  const [zoom, setZoom] = useState(100);

  // Mute / Solo / Active track
  const [activeTrack, setActiveTrack] = useState<number | null>(null);
  const [soloTrack, setSoloTrack] = useState<number | null>(null);
  const [mutedTracks, setMutedTracks] = useState<number[]>([]);

  // For audio loading (optional usage)
  const [audioLoaded, setAudioLoaded] = useState(false);
  const [loadingState, setLoadingState] = useState<{ total: number; loaded: number }>({
    total: 0,
    loaded: 0,
  });

  // We'll store each MIDI track's note range in trackMidiRanges[trackIndex].
  const [trackMidiRanges, setTrackMidiRanges] = useState<{ minNote: number; maxNote: number }[]>([]);

  // --------------------- REFS ---------------------
  const audioRefs = useRef<(HTMLAudioElement | null)[]>([]);
  const containerRef = useRef<HTMLDivElement>(null);
  const timelineRef = useRef<HTMLDivElement>(null);
  const playheadRef = useRef<HTMLDivElement>(null);
  const scrollContainerRef = useRef<HTMLDivElement>(null);
  const contentRef = useRef<HTMLDivElement>(null);
  const startTimeRef = useRef<number | null>(null);
  const startBeatRef = useRef<number>(0);

  // We'll store a reference to our animation frame so we can cancel it
  const animationRef = useRef<number | null>(null);
  const isPlayingRef = useRef(false);

  // BPM (beats per minute)
  const tempo = projectData.tempo || 120;
  // If you want to consider 4 beats per measure for time markers:
  const BEATS_PER_MEASURE = 4;

  // -------------- UTIL: Beats <-> Seconds --------------
  const beatsToSeconds = (b: number) => (b / tempo) * 60;
  const secondsToBeats = (s: number) => (s * tempo) / 60;

  // -------------- UTIL: Format mm:ss --------------
  const formatTime = (timeSec: number): string => {
    const minutes = Math.floor(timeSec / 60);
    const seconds = Math.floor(timeSec % 60);
    return `${minutes}:${seconds.toString().padStart(2, "0")}`;
  };

  // Update the audio file sources to use the trackFiles prop
  useEffect(() => {
    // Initialize loading state
    if (projectData?.tracks) {
      setLoadingState(prev => ({
        ...prev,
        total: projectData.tracks.length
      }));
    }
  }, [projectData]);

  useEffect(() => {
    if(audioLoaded) {
      setIsLoadingAudio(false);
    }
  }, [audioLoaded]);

  // Update audio element sources with the fetched track files 
  useEffect(() => {
    if (audioRefs.current && projectData?.tracks) {
      console.log("Updating audio sources with track files");
      console.log("Available track files:", Object.keys(trackFiles));
      
      projectData.tracks.forEach((track, index) => {
        const audioEl = audioRefs.current[index];
        console.log(`Setting up track ${index}: ${track.name}`);
        
        if (audioEl && track.audio_file) {
          // Get file name from track.audio_file (might be a full path)
          const fileName = track.audio_file.split('/').pop() || track.audio_file;
          
          // Look for the file in trackFiles using the track.audio_file as key
          if (trackFiles[fileName]) {
            // Set the source to the blob URL
            audioEl.src = trackFiles[fileName];
            console.log(`✓ Set source for ${track.name} to ${fileName}`);
            
            // Add a canplaythrough event to verify the audio can be played
            audioEl.addEventListener('canplaythrough', () => {
              console.log(`Audio for track ${track.name} is ready to play through`);
            });
            
            // Check for errors
            audioEl.addEventListener('error', (e) => {
              console.error(`Error loading audio for track ${track.name}:`, e);
            });
          } else {            
            console.warn(`❌ No matching audio file found for track: ${track.name}, looking for: ${fileName}`);
            console.log(`Available files: ${Object.keys(trackFiles).join(', ')}`);
          }
        } else if (!audioEl) {
          console.warn(`No audio element reference for track ${index}`);
        } else if (!track.audio_file) {
          console.log(`Track ${track.name} has no audio_file property`);
        }
      });
    }
  }, [projectData, trackFiles]);

  // -------------------------------------------------
  // 1) Determine minBeat & maxBeat, gather track note ranges
  // -------------------------------------------------
  useEffect(() => {
    if (!projectData?.tracks) return;

    let minB = Infinity;
    let maxB = 0;

    const newTrackRanges: { minNote: number; maxNote: number }[] = [];

    projectData.tracks.forEach((track, trackIndex) => {
      // For beats:
      if (!track.events) return;
      track.events.forEach((event) => {
        const s = parseFloat(event.start);
        const e = parseFloat(event.end);
        if (s < minB) minB = s;
        if (e > maxB) maxB = e;
      });

      // For MIDI note range:
      if (track.type === "MidiTrack") {
        let trackMin = 127;
        let trackMax = 0;

        track.events.forEach((ev) => {
          if (!ev.notes) return;
          ev.notes.forEach((n) => {
            const keyValue = parseInt(n.key.Value, 10);
            if (keyValue < trackMin) trackMin = keyValue;
            if (keyValue > trackMax) trackMax = keyValue;
          });
        });

        // Ensure at least a 12-semitone range
        if (trackMax - trackMin < 12) {
          const mid = Math.floor((trackMax + trackMin) / 2);
          trackMin = Math.max(0, mid - 6);
          trackMax = Math.min(127, mid + 6);
        }

        if (trackMin === 127) trackMin = 36; // fallback if no actual notes found
        if (trackMax === 0) trackMax = 52;   // fallback

        newTrackRanges[trackIndex] = { minNote: trackMin, maxNote: trackMax };
      } else {
        // Audio track => store dummy range
        newTrackRanges[trackIndex] = { minNote: 60, maxNote: 72 };
      }
    });

    if (minB === Infinity) minB = 0; // no events => fallback

    setMinBeat(minB);
    setMaxBeat(maxB);

    const totalB = maxB - minB;
    setTotalBeats(totalB);

    // Start the playhead at the earliest beat
    setCurrentBeat(minB);

    // Store the new track ranges
    setTrackMidiRanges(newTrackRanges);
  }, [projectData]);

  // -------------------------------------------------
  // 2) Audio onLoad
  // -------------------------------------------------
  const handleAudioLoaded = () => {
    setLoadingState((prev) => {
      const newLoaded = prev.loaded + 1;
      console.log(`Audio loaded: ${newLoaded} / ${prev.total}`);
      if (newLoaded >= prev.total) {
        setAudioLoaded(true);
      }
      return { ...prev, loaded: newLoaded };
    });
  };

  useEffect(() => {
    // Check if we've loaded all audio tracks
    if (loadingState.total > 0 && loadingState.loaded >= loadingState.total) {
      setAudioLoaded(true);
      console.log("All audio tracks loaded, setting audioLoaded to true");
    }
  }, [loadingState.loaded, loadingState.total]);

  // -------------------------------------------------
  // 3) Main animation loop -> update playhead from active audio
  // -------------------------------------------------
  const updatePlayhead = (timestamp: number) => {
    if (!isPlayingRef.current) return;

    // First time through, store start time and beat
    if (startTimeRef.current === null) {
      startTimeRef.current = timestamp;
      startBeatRef.current = currentBeat;
    }

    // Calculate elapsed time and corresponding beat position
    const elapsedMs = timestamp - startTimeRef.current;
    const elapsedSeconds = elapsedMs / 1000;
    const elapsedBeats = secondsToBeats(elapsedSeconds);
    
    // Calculate current beat based on starting beat plus elapsed beats
    let updatedBeat = startBeatRef.current + elapsedBeats;
    
    // Ensure we don't exceed maxBeat
    updatedBeat = Math.min(updatedBeat, maxBeat);
    setCurrentBeat(updatedBeat);

    // Auto-scroll the timeline so the playhead stays visible
    if (scrollContainerRef.current && timelineRef.current) {
      const scrollContainer = scrollContainerRef.current;
      const timelineWidthPx = timelineRef.current.scrollWidth;

      const fraction = (updatedBeat - minBeat) / totalBeats;
      const playheadPx = fraction * timelineWidthPx;

      const containerWidth = scrollContainer.clientWidth;
      const scrollLeft = scrollContainer.scrollLeft;

      if (playheadPx > scrollLeft + containerWidth * 0.7) {
        scrollContainer.scrollLeft = playheadPx - containerWidth * 0.3;
      } else if (playheadPx < scrollLeft + containerWidth * 0.3 && scrollLeft > 0) {
        scrollContainer.scrollLeft = Math.max(0, playheadPx - containerWidth * 0.3);
      }
    }

    // If we reach or exceed maxBeat, stop playback
    if (updatedBeat >= maxBeat) {
      stopPlayback();
      return;
    }

    // Update audio times to stay in sync with the visual playhead if needed
    const beatSec = beatsToSeconds(updatedBeat);
    const activeAudio = audioRefs.current.find(
      (audio, idx) => audio && !mutedTracks.includes(idx) && (soloTrack === null || soloTrack === idx)
    );

    if (activeAudio) {
      const audioDiff = Math.abs(activeAudio.currentTime - beatSec);
      if (audioDiff > 0.1) { // Only correct if off by more than 100ms
        audioRefs.current.forEach((audio) => {
          if (audio && !audio.paused) {
            audio.currentTime = beatSec;
          }
        });
      }
    }

    animationRef.current = requestAnimationFrame(updatePlayhead);
  };

  // -------------------------------------------------
  // 4) Start/Stop
  // -------------------------------------------------
  const startPlayback = () => {
    if (animationRef.current) {
      cancelAnimationFrame(animationRef.current);
      animationRef.current = null;
    }
    
    setIsPlaying(true);
    isPlayingRef.current = true;
    
    // Reset timing references
    startTimeRef.current = null;
    startBeatRef.current = currentBeat;
  
    // Convert the current beat to seconds
    const sec = beatsToSeconds(currentBeat);
  
    // Debug: Check how many audio elements are available
    console.log(`Attempting to play ${audioRefs.current.length} audio tracks`);
    
    // Count how many tracks are actually playable
    let playableCount = 0;
    audioRefs.current.forEach((audio, idx) => {
      if (audio && !mutedTracks.includes(idx) && (soloTrack === null || soloTrack === idx)) {
        playableCount++;
      }
    });
    console.log(`Found ${playableCount} playable tracks`);
  
    // Try to play all unmuted (or soloed) tracks
    const promises: Promise<void>[] = [];
    audioRefs.current.forEach((audio, idx) => {
      if (audio && !mutedTracks.includes(idx) && (soloTrack === null || soloTrack === idx)) {
        try {
          // Check if the audio has a valid source
          if (!audio.src) {
            console.warn(`Track ${idx} has no audio source`);
            return;
          }
          
          // Log the attempt
          console.log(`Attempting to play track ${idx} from time ${sec}s`);
          
          // Set the current time
          audio.currentTime = sec;
          
          // Try to play and catch any errors
          const p = audio.play()
            .catch((err) => {
              console.error(`Audio play error for track ${idx}:`, err);
              // Try one more time with user interaction
              if (err.name === "NotAllowedError") {
                console.log("Autoplay prevented. Will try again on next user interaction.");
              }
            });
          
          if (p !== undefined) promises.push(p);
        } catch (err) {
          console.error(`Unexpected error playing track ${idx}:`, err);
        }
      }
    });
  
    // Begin the animation loop even if audio fails
    // This ensures the playhead moves even if audio can't play
    animationRef.current = requestAnimationFrame(updatePlayhead);
  
    // Once at least one track is playing or all have failed, log the result
    Promise.allSettled(promises).then(results => {
      const fulfilled = results.filter(r => r.status === 'fulfilled').length;
      console.log(`Successfully started playback for ${fulfilled}/${promises.length} audio tracks`);
    });
  };

  const stopPlayback = () => {
    if (animationRef.current) {
      cancelAnimationFrame(animationRef.current);
      animationRef.current = null;
    }
    
    startTimeRef.current = null;
    setIsPlaying(false);
    isPlayingRef.current = false;

    audioRefs.current.forEach((audio) => {
      if (audio) {
        try {
          audio.pause();
        } catch (err) {
          console.error("Audio pause error:", err);
        }
      }
    });
  };

  // -------------------------------------------------
  // 5) Timeline click => jump
  // -------------------------------------------------
  const handleTimelineClick = (e: React.MouseEvent<HTMLDivElement>) => {
    if (!timelineRef.current || totalBeats <= 0) return;

    const rect = timelineRef.current.getBoundingClientRect();
    const offsetX = e.clientX - rect.left + (scrollContainerRef.current?.scrollLeft || 0);
    const timelineWidthPx = timelineRef.current.scrollWidth;

    const fraction = offsetX / timelineWidthPx;
    
    // Calculate new beat position bounded by min and max
    const newBeatPos = Math.min(
      Math.max(minBeat, minBeat + fraction * totalBeats),
      maxBeat
    );
    
    setCurrentBeat(newBeatPos);
    startBeatRef.current = newBeatPos;
    startTimeRef.current = null;

    // Also set audio positions
    const sec = beatsToSeconds(newBeatPos);
    audioRefs.current.forEach((audio) => {
      if (audio) audio.currentTime = sec;
    });
  };

  // Keep timeline & tracks scrolled in sync horizontally
  const handleScroll = (e: React.UIEvent<HTMLDivElement>) => {
    const target = e.currentTarget;
    // If user scrolls the top timeline container, match the bottom tracks container, or vice versa
    if (target === scrollContainerRef.current && containerRef.current) {
      containerRef.current.scrollLeft = target.scrollLeft;
    } else if (target === containerRef.current && scrollContainerRef.current) {
      scrollContainerRef.current.scrollLeft = target.scrollLeft;
    }
  };

  // Add this function inside ALSView component
  const getTimeAgo = (date: Date): string => {
    const now = new Date();
    const diffMs = now.getTime() - date.getTime();
    const diffMins = Math.floor(diffMs / 60000);
    
    if (diffMins < 1) return 'just now';
    if (diffMins < 60) return `${diffMins}m ago`;
    
    const diffHrs = Math.floor(diffMins / 60);
    if (diffHrs < 24) return `${diffHrs}h ago`;
    
    const diffDays = Math.floor(diffHrs / 24);
    if (diffDays < 30) return `${diffDays}d ago`;
    
    const diffMonths = Math.floor(diffDays / 30);
    return `${diffMonths}mo ago`;
  };

  // Add this function inside ALSView component
  const getChangeStats = (update: any) => {
    // First try to extract Track-Changes from the commit body
    try {
      if (update.body) {
        const trackChangesMatch = update.body.match(/Track-Changes: ({.+})/s);
        if (trackChangesMatch && trackChangesMatch[1]) {
          const trackChanges = JSON.parse(trackChangesMatch[1]);
          
          const addedCount = trackChanges.added?.length || 0;
          const modifiedCount = trackChanges.modified?.length || 0;
          const removedCount = trackChanges.removed?.length || 0;
          
          if (addedCount + modifiedCount + removedCount > 0) {
            return (
              <div className="change-stats">
                {addedCount > 0 && (
                  <span className="stat-badge added">
                    <span className="stat-icon">+</span>
                    <span className="stat-count">{addedCount}</span>
                  </span>
                )}
                {modifiedCount > 0 && (
                  <span className="stat-badge modified">
                    <span className="stat-icon">•</span>
                    <span className="stat-count">{modifiedCount}</span>
                  </span>
                )}
                {removedCount > 0 && (
                  <span className="stat-badge removed">
                    <span className="stat-icon">-</span>
                    <span className="stat-count">{removedCount}</span>
                  </span>
                )}
              </div>
            );
          }
        }
      }
    } catch (error) {
      console.warn("Error parsing Track-Changes JSON:", error);
    }
    
    // Fall back to regex pattern matching from the message
    const trackPattern = /(\d+)\s+(added|removed|modified)\s+tracks?/gi;
    const matches = [...(update.message.matchAll(trackPattern) || [])];
  
    if (matches.length) {
      return (
        <div className="change-stats">
          {matches.map((match, i) => {
            const [, count, type] = match;
            const icon = type === 'added' ? '+' : 
                      type === 'removed' ? '-' : '•';
            const className = `stat-badge ${type}`;
            return (
              <span key={i} className={className}>
                <span className="stat-icon">{icon}</span>
                <span className="stat-count">{count}</span>
              </span>
            );
          })}
        </div>
      );
    }
    
    // If no specific stats found, show a brief excerpt of the message
    return <span className="commit-excerpt">
      <span style ={{opacity: 0.5, marginRight: "5px", color: "#fff"}}>•</span>
      {update.message.slice(0, 50)}{update.message.length > 50 ? '...' : ''}
      </span>;
  };

  // -------------------------------------------------
  // 6) Mute / Solo
  // -------------------------------------------------
  const toggleMute = (trackIndex: number, e: React.MouseEvent) => {
    e.stopPropagation();
    const newMutes = [...mutedTracks];
    const i = newMutes.indexOf(trackIndex);
    if (i !== -1) {
      // unmute
      newMutes.splice(i, 1);
      if (isPlaying && audioRefs.current[trackIndex] && (soloTrack === null || soloTrack === trackIndex)) {
        audioRefs.current[trackIndex]!.currentTime = beatsToSeconds(currentBeat);
        audioRefs.current[trackIndex]!.play().catch((err) => console.error("Audio playback error:", err));
      }
    } else {
      // mute
      newMutes.push(trackIndex);
      if (audioRefs.current[trackIndex]) {
        audioRefs.current[trackIndex]!.pause();
      }
    }
    setMutedTracks(newMutes);
  };

  const toggleSolo = (trackIndex: number, e: React.MouseEvent) => {
    e.stopPropagation();
    if (soloTrack === trackIndex) {
      // unsolo
      setSoloTrack(null);
      if (isPlaying) {
        audioRefs.current.forEach((audio, idx) => {
          if (audio && !mutedTracks.includes(idx)) {
            audio.currentTime = beatsToSeconds(currentBeat);
            audio.play().catch((err) => console.error("Audio playback error:", err));
          }
        });
      }
    } else {
      // solo
      setSoloTrack(trackIndex);
      if (isPlaying) {
        audioRefs.current.forEach((audio, idx) => {
          if (!audio) return;
          if (idx === trackIndex && !mutedTracks.includes(idx)) {
            audio.currentTime = beatsToSeconds(currentBeat);
            audio.play().catch((err) => console.error("Audio playback error:", err));
          } else {
            audio.pause();
          }
        });
      }
    }
  };

  // -------------------------------------------------
  // 7) Rendering track events
  // -------------------------------------------------
  const renderTrackEvents = (track: Track, trackIndex: number) => {
    const trackMinNote = trackMidiRanges[trackIndex]?.minNote ?? 36;
    const trackMaxNote = trackMidiRanges[trackIndex]?.maxNote ?? 84;

    // Guard against undefined events
    if (!track.events || !Array.isArray(track.events)) {
      track.events = [];
    }

    return track.events.map((event, eventIndex) => {
      const eStart = parseFloat(event.start);
      const eEnd = parseFloat(event.end);

      const startLocal = eStart - minBeat;
      const endLocal = eEnd - minBeat;
      const lengthBeats = endLocal - startLocal;

      const leftFrac = startLocal / totalBeats;
      const widthFrac = lengthBeats / totalBeats;

      const leftPercent = leftFrac * 100;
      const widthPercent = widthFrac * 100;

      if (track.type === "MidiTrack") {
        return (
          <div
            key={`event-${trackIndex}-${eventIndex}`}
            className="midi-event"
            style={{
              position: "absolute",
              left: `${leftPercent}%`,
              width: `${widthPercent}%`,
              height: "100%",
              opacity: mutedTracks.includes(trackIndex) ? 0.4 : 1,
            }}
          >
            {renderMidiNotes(event, trackIndex, eventIndex, trackMinNote, trackMaxNote)}
          </div>
        );
      } else {
        // Audio track
        return (
          <div
            key={`event-${trackIndex}-${eventIndex}`}
            className="audio-event"
            style={{
              position: "absolute",
              left: `${leftPercent}%`,
              width: `${widthPercent}%`,
              height: "100%",
              opacity: mutedTracks.includes(trackIndex) ? 0.4 : 1,
            }}
            title={event.audio_name || "Audio Event"}
          >
            <div className="audio-clip-info">
              <div className="audio-waveform">
                {/* Generate fake waveform visualization */}
                {Array.from({ length: 20 }).map((_, i) => {
                  // Create a deterministic "random" height based on track, event, and bar position
                  const seed = (trackIndex * 1000) + (eventIndex * 100) + i;
                  const pseudoRandom = Math.sin(seed) * 0.5 + 0.5; // value between 0-1
                  const height = 20 + pseudoRandom * 60;
                  
                  return (
                    <div 
                      key={`wave-${trackIndex}-${eventIndex}-${i}`} 
                      className="waveform-bar"
                      style={{ 
                        height: `${height}%`,
                        backgroundColor: `rgba(33, 150, 243, ${0.3 + pseudoRandom * 0.5})` // vary opacity for depth
                      }}
                    />
                  );
                })}
              </div>
              <span className="audio-name">{event.audio_name || "Audio Clip"}</span>
            </div>
          </div>
        );
      }
    });
  };

  // -------------------------------------------------
  // 8) Rendering MIDI notes
  // -------------------------------------------------
  const renderMidiNotes = (
    event: Event,
    trackIndex: number,
    eventIndex: number,
    trackMinNote: number,
    trackMaxNote: number
  ) => {
    if (!event.notes || event.notes.length === 0) return null;

    const trackRange = trackMaxNote - trackMinNote;

    return (
      <div className="midi-notes-container" style={{ position: "absolute", width: "100%", height: "100%" }}>
        {event.notes.map((note, noteIdx) => {
          const keyValue = parseInt(note.key.Value, 10);
          // figure out the vertical position
          const relPosition = trackRange <= 0 ? 0 : (keyValue - trackMinNote) / trackRange;
          const topPercent = (1 - relPosition) * 100;

          return note.occurences.map((occ, occIdx) => {
            if (occ.enabled === "false") return null;
            const velocity = parseFloat(occ.velocity);
            const noteOpacity = Math.max(0.2, velocity / 127);

            // local start/duration in beats
            const eStart = parseFloat(event.start);
            const eEnd = parseFloat(event.end);
            const eventLengthBeats = eEnd - eStart;

            const occStartBeats = parseFloat(occ.start);
            const occDurBeats = parseFloat(occ.duration);

            const leftFrac = eventLengthBeats > 0 ? occStartBeats / eventLengthBeats : 0;
            const widthFrac = eventLengthBeats > 0 ? occDurBeats / eventLengthBeats : 0;

            const leftPercent = leftFrac * 100;
            const widthPercent = widthFrac * 100;

            // We'll set a small band for each note
            const maxPercentHeight = 20;
            const baseHeight = trackRange <= 0 ? 5 : 100 / trackRange;
            const finalHeight = Math.min(baseHeight, maxPercentHeight);

            return (
              <motion.div
                initial={{ opacity: 0, scaleX: 0, transformOrigin: "0 50%" }}
                transition={{ duration: 0.3, delay: 0.2 + 0.1 * occStartBeats - 0.1 * noteIdx + trackIndex * 0.1, ease: "easeOut" }}
                animate={{ opacity: 1, scaleX: 1 }}

                key={`note-${trackIndex}-${eventIndex}-${noteIdx}-${occIdx}`}
                className="midi-note"
                style={{
                  position: "absolute",
                  left: `${leftPercent}%`,
                  width: `${widthPercent}%`,
                  top: `${topPercent - finalHeight}%`,
                  height: `${finalHeight}%`,
                  backgroundColor: "rgba(147, 0, 215, 1)",
                  opacity: noteOpacity,
                  border: "1px solid rgba(200, 120, 255, 0.7)",
                  borderRadius: "2px",
                }}
                title={`Note: ${keyValue}, Vel: ${velocity.toFixed(1)}`}
              />
            );
          });
        })}
      </div>
    );
  };

  // -------------------------------------------------
  // 9) Audio load and cleanup
  // -------------------------------------------------
  useEffect(() => {
    const loadedDataHandlers: { [key: number]: EventListener } = {};

    audioRefs.current.forEach((audio, idx) => {
      if (!audio) return;

      // Only attach loadeddata or canplay events
      const loadHandler = () => handleAudioLoaded();
      loadedDataHandlers[idx] = loadHandler;

      audio.addEventListener("loadeddata", loadHandler);
    });

    return () => {
      audioRefs.current.forEach((audio, idx) => {
        if (!audio) return;
        const lh = loadedDataHandlers[idx];
        if (lh) {
          audio.removeEventListener("loadeddata", lh);
        }
      });
      if (animationRef.current) cancelAnimationFrame(animationRef.current);
    };
  }, []);

  // Cleanup on unmount
  useEffect(() => {
    return () => {
      if (animationRef.current) {
        cancelAnimationFrame(animationRef.current);
      }
      audioRefs.current.forEach((audio) => {
        if (audio) audio.pause();
      });
    };
  }, []);

  // -------------------------------------------------
  // 10) Markers along the timeline
  // -------------------------------------------------
  const renderTimelineMarkers = () => {
    if (totalBeats <= 0) return null;

    // We'll do measure-based markers:
    const totalMeasures = (maxBeat - minBeat) / BEATS_PER_MEASURE;
    const measureCount = Math.ceil(totalMeasures);

    const markers = [];
    for (let m = 0; m <= measureCount; m++) {
      const fraction = m / totalMeasures;
      const leftPct = fraction * 100;
      markers.push(
        <div
          key={`marker-${m}`}
          className={`timeline-marker ${m % 4 === 0 ? "major" : ""}`}
          style={{ left: `${leftPct}%` }}
        >
          <div className="marker-line"></div>
          <span className="marker-time">{m}</span>
        </div>
      );
    }
    return markers;
  };

  // -------------------------------------------------
  // 11) Playhead position
  // -------------------------------------------------
  let playheadLeftPercent = 0;
  if (totalBeats > 0) {
    // Ensure currentBeat stays between minBeat and maxBeat
    const boundedBeat = Math.min(Math.max(currentBeat, minBeat), maxBeat);
    const fraction = (boundedBeat - minBeat) / totalBeats;
    playheadLeftPercent = fraction * 100;
  }

  // For display
  const currentSec = beatsToSeconds(currentBeat);
  const totalSec = beatsToSeconds(maxBeat - minBeat);

  // -------------------------------------------------
  // RENDER
  // -------------------------------------------------
  return (
    <div className="als-view-container">
      <div className="als-view-header">
        <div className="project-info">
          <h2>{projectData.project}.als</h2>
          <div className="tracks-count">{projectData.tracks.length} tracks</div>
        </div>
        <div className="tempo-display" style={{
          animation: `${isPlaying ? "pulse " + (60/tempo) + "s infinite" : "none"}`,
          animationTimingFunction: "linear"
        }}>
          <svg className="beat-icon" width="18" height="18" viewBox="0 0 24 24">
            <path fill="currentColor" d="M3,12H6V19H9V12H12V19H15V12H18V19H21V12H24V9H21V2H18V9H15V2H12V9H9V2H6V9H3V12Z" />
          </svg>
          <span className="tempo">{Math.round(tempo)}</span>
          <span className="bpm">Tempo</span>
        </div>

        {latestUpdate && (
          <div className="latest-update-indicator">
            <img 
              src={`https://avatars.githubusercontent.com/u/${latestUpdate.body.match(/User-ID: (.+)$/s)?.[1].substring(0, latestUpdate.body.match(/User-ID: (.+)$/s)?.[1].indexOf("\n") ).trim() || latestUpdate.author_name}?v=4`}  
              alt="Author" 
              className="update-avatar"
              onError={(e) => {(e.target as HTMLImageElement).src = 'https://github.githubassets.com/images/modules/logos_page/GitHub-Mark.png'}}
            />
            <div className="update-content">
              <div className="update-info">
                <span className="update-author">{latestUpdate.author_name.split('<')[0].trim()}</span>
                <span className="update-time">{getTimeAgo(new Date(latestUpdate.date))}</span>
              </div>
              <div className="update-summary">
                {getChangeStats(latestUpdate)}
              </div>
            </div>
          </div>
        )}

        <div className="transport-controls">
        <Tooltip content="Go to beginning of project" position="bottom">
          <button
            className="transport-btn"
            onClick={() => {
              // Jump to start
              setCurrentBeat(minBeat);
              startBeatRef.current = minBeat;
              startTimeRef.current = null;
              
              const sec = beatsToSeconds(minBeat);
              audioRefs.current.forEach((audio) => {
                if (audio) audio.currentTime = sec;
              });
              if (scrollContainerRef.current) {
                scrollContainerRef.current.scrollLeft = 0;
              }
            }}
          >
            <FaStepBackward />
          </button>
          </Tooltip>

          <Tooltip content={isLoadingAudio ? `Loading audio files (${audioLoadingProgress}%)` : isPlaying ? "Pause playback" : "Start playback"} position="bottom">
            <button
              className={`transport-btn play-btn ${isPlaying ? "playing" : ""} ${isLoadingAudio ? "loading" : ""}`}
              onClick={isPlaying ? stopPlayback : startPlayback}
              disabled={isLoadingAudio && audioLoadingProgress < 100}
            >
              {isLoadingAudio ? (
                <div className="loading-indicator">
                  <div className="circular-progress" style={{ 
                    backgroundImage: `conic-gradient(#9300D7 ${audioLoadingProgress}%, rgba(147, 0, 215, 0.2) 0%)` 
                  }}></div>
                  <FaPlay className="play-icon" />
                </div>
              ) : isPlaying ? (
                <FaPause />
              ) : (
                <FaPlay />
              )}
            </button>
          </Tooltip>

          {/* <Tooltip content={isPlaying ? "Pause playback" : "Start playback"} position="bottom">
            <button
              className={`transport-btn play-btn ${isPlaying ? "playing" : ""}`}
              onClick={isPlaying ? stopPlayback : startPlayback}
            >
              {isPlaying ? <FaPause /> : <FaPlay />}
            </button>
          </Tooltip> */}

          <Tooltip content="Current time / Total duration" position="bottom">
            <div className="time-display">
              <span>{formatTime(currentSec)}</span>
              <span className="time-divider">/</span>
              <span>{formatTime(totalSec)}</span>
            </div>
          </Tooltip>

          <div className="zoom-controls">
            <button className="transport-btn" onClick={() => setZoom(Math.max(50, zoom - 10))}>
              <FaSearchMinus />
            </button>
            <span className="zoom-value">{zoom}%</span>
            <button className="transport-btn" onClick={() => setZoom(Math.min(300, zoom + 10))}>
              <FaSearchPlus />
            </button>
          </div>
        </div>
      </div>

      {/* Content wrapper for timeline + tracks + extended playhead */}
      <div className="als-view-content" ref={contentRef}>

        {/* TIMELINE */}

        {/* TRACKS */}
        <div className="tracks-scroll-container" onScroll={handleScroll}>
          {/* <div className="timeline-scroll-container" ref={scrollContainerRef} onScroll={handleScroll}> */}
            {/* The extended playhead line going from timeline down through tracks */}
            <div className="timeline" ref={timelineRef} onClick={handleTimelineClick} style={{ width: `calc(${zoom}% - 200px)` }}>
              {renderTimelineMarkers()}
              <div
            className="extended-playhead"
            style={{
              left: `calc(${playheadLeftPercent}% * ${zoom / 100} - ${
                scrollContainerRef.current?.scrollLeft || 0
              }px)`,
            }}
          />
            </div>
          {/* </div> */}
          <div className="tracks-container" ref={containerRef} style={{ width: `${zoom}%` }}>
            {projectData.tracks.map((track, trackIndex) => (
              <motion.div
              initial={{ opacity: 0, y: 0 }}
              animate={{ opacity: 1, y: 0 }}
              transition={{ duration: 0.3, delay: 0.15 * trackIndex }}
              key={`track-${track.id}`}
              className={`track ${
                activeTrack === trackIndex ? "active" : ""
              } ${mutedTracks.includes(trackIndex) ? "muted" : ""} ${
                soloTrack === trackIndex ? "solo" : ""
              }`}
              onClick={() => setActiveTrack(trackIndex)}
            >
                <div className="track-header">
                  <div className="track-info">
                    <span className="track-number">{trackIndex + 1}</span>
                    <h3 className="track-name">{track.name}</h3>
                    <span className={`track-type ${track.type === "MidiTrack" ? "midi" : "audio"}`}>
                      {track.type === "MidiTrack" ? "MIDI" : "Audio"}
                    </span>
                  </div>
                  <div className="track-controls">
                  <Tooltip content={mutedTracks.includes(trackIndex) ? "Unmute track" : "Mute track"}>
                    <button
                      className={`track-btn mute-btn ${mutedTracks.includes(trackIndex) ? "active" : ""}`}
                      onClick={(e) => toggleMute(trackIndex, e)}
                      title="Mute track"
                    >
                      M
                    </button>
                  </Tooltip>

                  <Tooltip content={soloTrack === trackIndex ? "Unsolo track" : "Solo track"}>
                    <button
                      className={`track-btn solo-btn ${soloTrack === trackIndex ? "active" : ""}`}
                      onClick={(e) => toggleSolo(trackIndex, e)}
                      title="Solo track"
                    >
                      S
                    </button>
                  </Tooltip>
                  </div>
                </div>

                <div className="track-content" style={{ position: "relative" }}>
                  {renderTrackEvents(track, trackIndex)}
                </div>

                <audio
                  ref={(el) => (audioRefs.current[trackIndex] = el)}
                  preload="auto"
                  onEnded={() => {
                    // If no other track is still playing, stop
                    const anyStillPlaying = audioRefs.current.some((audio, idx) => {
                      return (
                        audio &&
                        idx !== trackIndex &&
                        !audio.paused &&
                        !mutedTracks.includes(idx) &&
                        (soloTrack === null || soloTrack === idx)
                      );
                    });
                    if (!anyStillPlaying) {
                      stopPlayback();
                      setCurrentBeat(minBeat);
                    }
                  }}
                />
              </motion.div>
            ))}
          </div>
        </div>
      </div>
    </div>
  );
}

export default ALSView;<|MERGE_RESOLUTION|>--- conflicted
+++ resolved
@@ -43,14 +43,11 @@
 interface ALSViewProps {
   projectData: ProjectData;
   trackFiles: {[key: string]: string};
-<<<<<<< HEAD
   latestUpdate?: any; // Add this line
-=======
   isLoadingAudio?: boolean;
   audioLoadingProgress?: number;
   setIsLoadingAudio?: (loading: boolean) => void;
   setAudioLoadingProgress?: (progress: number) => void;
->>>>>>> 4f72d462
 }
 
 /**
@@ -79,11 +76,9 @@
  * 
  * @component
  */
-<<<<<<< HEAD
-function ALSView({ projectData, trackFiles, latestUpdate }: ALSViewProps) {
-=======
-function ALSView({ projectData, trackFiles, isLoadingAudio, audioLoadingProgress, setIsLoadingAudio, setAudioLoadingProgress }: ALSViewProps) {
->>>>>>> 4f72d462
+
+function ALSView({ projectData, trackFiles, latestUpdate. isLoadingAudio, audioLoadingProgress, setIsLoadingAudio, setAudioLoadingProgress }: ALSViewProps) {
+
   // --------------------- STATE ---------------------
   const [isPlaying, setIsPlaying] = useState(false);
 
